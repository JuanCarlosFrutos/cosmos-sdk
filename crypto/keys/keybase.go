package keys

import (
	"bufio"
	"fmt"
	"os"
	"strings"

	"github.com/cosmos/cosmos-sdk/crypto"
	"github.com/cosmos/cosmos-sdk/crypto/keys/bip39"
	"github.com/cosmos/cosmos-sdk/crypto/keys/hd"
	"github.com/pkg/errors"
	tmcrypto "github.com/tendermint/tendermint/crypto"
	"github.com/tendermint/tendermint/crypto/encoding/amino"
	"github.com/tendermint/tendermint/crypto/secp256k1"
	dbm "github.com/tendermint/tendermint/libs/db"
)

var _ Keybase = dbKeybase{}

// Language is a language to create the BIP 39 mnemonic in.
// Currently, only english is supported though.
// Find a list of all supported languages in the BIP 39 spec (word lists).
type Language int

const (
	// English is the default language to create a mnemonic.
	// It is the only supported language by this package.
	English Language = iota + 1
	// Japanese is currently not supported.
	Japanese
	// Korean is currently not supported.
	Korean
	// Spanish is currently not supported.
	Spanish
	// ChineseSimplified is currently not supported.
	ChineseSimplified
	// ChineseTraditional is currently not supported.
	ChineseTraditional
	// French is currently not supported.
	French
	// Italian is currently not supported.
	Italian
)

var (
	// ErrUnsupportedSigningAlgo is raised when the caller tries to use a
	// different signing scheme than secp256k1.
	ErrUnsupportedSigningAlgo = errors.New("unsupported signing algo: only secp256k1 is supported")

	// ErrUnsupportedLanguage is raised when the caller tries to use a
	// different language than english for creating a mnemonic sentence.
	ErrUnsupportedLanguage = errors.New("unsupported language: only english is supported")
)

// dbKeybase combines encryption and storage implementation to provide
// a full-featured key manager
type dbKeybase struct {
	db dbm.DB
}

// New creates a new keybase instance using the passed DB for reading and writing keys.
func New(db dbm.DB) Keybase {
	return dbKeybase{
		db: db,
	}
}

// CreateMnemonic generates a new key and persists it to storage, encrypted
// using the provided password.
// It returns the generated mnemonic and the key Info.
// It returns an error if it fails to
// generate a key for the given algo type, or if another key is
// already stored under the same name.
func (kb dbKeybase) CreateMnemonic(name string, language Language, passwd string, algo SigningAlgo) (info Info, mnemonic string, err error) {
	if language != English {
		return nil, "", ErrUnsupportedLanguage
	}
	if algo != Secp256k1 {
		err = ErrUnsupportedSigningAlgo
		return
	}

	// default number of words (24):
	mnemonicS, err := bip39.NewMnemonic(bip39.FreshKey)
	if err != nil {
		return
	}
	mnemonic = strings.Join(mnemonicS, " ")
	seed := bip39.MnemonicToSeed(mnemonic)
	info, err = kb.persistDerivedKey(seed, passwd, name, hd.FullFundraiserPath)
	return
}

// TEMPORARY METHOD UNTIL WE FIGURE OUT USER FACING HD DERIVATION API
func (kb dbKeybase) CreateKey(name, mnemonic, passwd string) (info Info, err error) {
	words := strings.Split(mnemonic, " ")
	if len(words) != 12 && len(words) != 24 {
		err = fmt.Errorf("recovering only works with 12 word (fundraiser) or 24 word mnemonics, got: %v words", len(words))
		return
	}
	seed, err := bip39.MnemonicToSeedWithErrChecking(mnemonic)
	if err != nil {
		return
	}
	info, err = kb.persistDerivedKey(seed, passwd, name, hd.FullFundraiserPath)
	return
}

// CreateFundraiserKey converts a mnemonic to a private key and persists it,
// encrypted with the given password.
// TODO(ismail)
func (kb dbKeybase) CreateFundraiserKey(name, mnemonic, passwd string) (info Info, err error) {
	words := strings.Split(mnemonic, " ")
	if len(words) != 12 {
		err = fmt.Errorf("recovering only works with 12 word (fundraiser), got: %v words", len(words))
		return
	}
	seed, err := bip39.MnemonicToSeedWithErrChecking(mnemonic)
	if err != nil {
		return
	}
	info, err = kb.persistDerivedKey(seed, passwd, name, hd.FullFundraiserPath)
	return
}

func (kb dbKeybase) Derive(name, mnemonic, passwd string, params hd.BIP44Params) (info Info, err error) {
	seed, err := bip39.MnemonicToSeedWithErrChecking(mnemonic)
	if err != nil {
		return
	}
	info, err = kb.persistDerivedKey(seed, passwd, name, params.String())

	return
}

// CreateLedger creates a new locally-stored reference to a Ledger keypair
// It returns the created key info and an error if the Ledger could not be queried
func (kb dbKeybase) CreateLedger(name string, path crypto.DerivationPath, algo SigningAlgo) (Info, error) {
	if algo != Secp256k1 {
		return nil, ErrUnsupportedSigningAlgo
	}
	priv, err := crypto.NewPrivKeyLedgerSecp256k1(path)
	if err != nil {
		return nil, err
	}
	pub := priv.PubKey()
	return kb.writeLedgerKey(pub, path, name), nil
}

// CreateOffline creates a new reference to an offline keypair
// It returns the created key info
func (kb dbKeybase) CreateOffline(name string, pub tmcrypto.PubKey) (Info, error) {
	return kb.writeOfflineKey(pub, name), nil
}

func (kb *dbKeybase) persistDerivedKey(seed []byte, passwd, name, fullHdPath string) (info Info, err error) {
	// create master key and derive first key:
	masterPriv, ch := hd.ComputeMastersFromSeed(seed)
	derivedPriv, err := hd.DerivePrivateKeyForPath(masterPriv, ch, fullHdPath)
	if err != nil {
		return
	}

	// if we have a password, use it to encrypt the private key and store it
	// else store the public key only
	if passwd != "" {
		info = kb.writeLocalKey(secp256k1.PrivKeySecp256k1(derivedPriv), name, passwd)
	} else {
		pubk := secp256k1.PrivKeySecp256k1(derivedPriv).PubKey()
		info = kb.writeOfflineKey(pubk, name)
	}
	return
}

// List returns the keys from storage in alphabetical order.
func (kb dbKeybase) List() ([]Info, error) {
	var res []Info
	iter := kb.db.Iterator(nil, nil)
	defer iter.Close()
	for ; iter.Valid(); iter.Next() {
		info, err := readInfo(iter.Value())
		if err != nil {
			return nil, err
		}
		res = append(res, info)
	}
	return res, nil
}

// Get returns the public information about one key.
func (kb dbKeybase) Get(name string) (Info, error) {
	bs := kb.db.Get(infoKey(name))
	if len(bs) == 0 {
		return nil, fmt.Errorf("Key %s not found", name)
	}
	return readInfo(bs)
}

// Sign signs the msg with the named key.
// It returns an error if the key doesn't exist or the decryption fails.
func (kb dbKeybase) Sign(name, passphrase string, msg []byte) (sig []byte, pub tmcrypto.PubKey, err error) {
	info, err := kb.Get(name)
	if err != nil {
		return
	}
	var priv tmcrypto.PrivKey
	switch info.(type) {
	case localInfo:
		linfo := info.(localInfo)
		if linfo.PrivKeyArmor == "" {
			err = fmt.Errorf("private key not available")
			return
		}
		priv, err = unarmorDecryptPrivKey(linfo.PrivKeyArmor, passphrase)
		if err != nil {
			return nil, nil, err
		}
	case ledgerInfo:
		linfo := info.(ledgerInfo)
		priv, err = crypto.NewPrivKeyLedgerSecp256k1(linfo.Path)
		if err != nil {
			return
		}
	case offlineInfo:
		linfo := info.(offlineInfo)
<<<<<<< HEAD
		_, err = fmt.Fprintf(os.Stderr, "Bytes to sign:\n%s", msg)
		if err != nil {
			panic(err)
=======
		_, err := fmt.Fprintf(os.Stderr, "Bytes to sign:\n%s", msg)
		if err != nil {
			return nil, nil, err
>>>>>>> 5e13b2b1
		}
		buf := bufio.NewReader(os.Stdin)
		_, err = fmt.Fprintf(os.Stderr, "\nEnter Amino-encoded signature:\n")
		if err != nil {
<<<<<<< HEAD
			panic(err)
=======
			return nil, nil, err
>>>>>>> 5e13b2b1
		}
		// Will block until user inputs the signature
		signed, err := buf.ReadString('\n')
		if err != nil {
			return nil, nil, err
		}
		cdc.MustUnmarshalBinary([]byte(signed), sig)
		return sig, linfo.GetPubKey(), nil
	}
	sig, err = priv.Sign(msg)
	if err != nil {
		return nil, nil, err
	}
	pub = priv.PubKey()
	return sig, pub, nil
}

func (kb dbKeybase) ExportPrivateKeyObject(name string, passphrase string) (tmcrypto.PrivKey, error) {
	info, err := kb.Get(name)
	if err != nil {
		return nil, err
	}
	var priv tmcrypto.PrivKey
	switch info.(type) {
	case localInfo:
		linfo := info.(localInfo)
		if linfo.PrivKeyArmor == "" {
			err = fmt.Errorf("private key not available")
			return nil, err
		}
		priv, err = unarmorDecryptPrivKey(linfo.PrivKeyArmor, passphrase)
		if err != nil {
			return nil, err
		}
	case ledgerInfo:
		return nil, errors.New("Only works on local private keys")
	case offlineInfo:
		return nil, errors.New("Only works on local private keys")
	}
	return priv, nil
}

func (kb dbKeybase) Export(name string) (armor string, err error) {
	bz := kb.db.Get(infoKey(name))
	if bz == nil {
		return "", fmt.Errorf("no key to export with name %s", name)
	}
	return armorInfoBytes(bz), nil
}

// ExportPubKey returns public keys in ASCII armored format.
// Retrieve a Info object by its name and return the public key in
// a portable format.
func (kb dbKeybase) ExportPubKey(name string) (armor string, err error) {
	bz := kb.db.Get(infoKey(name))
	if bz == nil {
		return "", fmt.Errorf("no key to export with name %s", name)
	}
	info, err := readInfo(bz)
	if err != nil {
		return
	}
	return armorPubKeyBytes(info.GetPubKey().Bytes()), nil
}

func (kb dbKeybase) Import(name string, armor string) (err error) {
	bz := kb.db.Get(infoKey(name))
	if len(bz) > 0 {
		return errors.New("Cannot overwrite data for name " + name)
	}
	infoBytes, err := unarmorInfoBytes(armor)
	if err != nil {
		return
	}
	kb.db.Set(infoKey(name), infoBytes)
	return nil
}

// ImportPubKey imports ASCII-armored public keys.
// Store a new Info object holding a public key only, i.e. it will
// not be possible to sign with it as it lacks the secret key.
func (kb dbKeybase) ImportPubKey(name string, armor string) (err error) {
	bz := kb.db.Get(infoKey(name))
	if len(bz) > 0 {
		return errors.New("Cannot overwrite data for name " + name)
	}
	pubBytes, err := unarmorPubKeyBytes(armor)
	if err != nil {
		return
	}
	pubKey, err := cryptoAmino.PubKeyFromBytes(pubBytes)
	if err != nil {
		return
	}
	kb.writeOfflineKey(pubKey, name)
	return
}

// Delete removes key forever, but we must present the
// proper passphrase before deleting it (for security).
// A passphrase of 'yes' is used to delete stored
// references to offline and Ledger / HW wallet keys
func (kb dbKeybase) Delete(name, passphrase string) error {
	// verify we have the proper password before deleting
	info, err := kb.Get(name)
	if err != nil {
		return err
	}
	switch info.(type) {
	case localInfo:
		linfo := info.(localInfo)
		_, err = unarmorDecryptPrivKey(linfo.PrivKeyArmor, passphrase)
		if err != nil {
			return err
		}
		kb.db.DeleteSync(infoKey(name))
		return nil
	case ledgerInfo:
	case offlineInfo:
		if passphrase != "yes" {
			return fmt.Errorf("enter 'yes' exactly to delete the key - this cannot be undone")
		}
		kb.db.DeleteSync(infoKey(name))
		return nil
	}
	return nil
}

// Update changes the passphrase with which an already stored key is
// encrypted.
//
// oldpass must be the current passphrase used for encryption,
// getNewpass is a function to get the passphrase to permanently replace
// the current passphrase
func (kb dbKeybase) Update(name, oldpass string, getNewpass func() (string, error)) error {
	info, err := kb.Get(name)
	if err != nil {
		return err
	}
	switch info.(type) {
	case localInfo:
		linfo := info.(localInfo)
		key, err := unarmorDecryptPrivKey(linfo.PrivKeyArmor, oldpass)
		if err != nil {
			return err
		}
		newpass, err := getNewpass()
		if err != nil {
			return err
		}
		kb.writeLocalKey(key, name, newpass)
		return nil
	default:
		return fmt.Errorf("locally stored key required")
	}
}

func (kb dbKeybase) writeLocalKey(priv tmcrypto.PrivKey, name, passphrase string) Info {
	// encrypt private key using passphrase
	privArmor := encryptArmorPrivKey(priv, passphrase)
	// make Info
	pub := priv.PubKey()
	info := newLocalInfo(name, pub, privArmor)
	kb.writeInfo(info, name)
	return info
}

func (kb dbKeybase) writeLedgerKey(pub tmcrypto.PubKey, path crypto.DerivationPath, name string) Info {
	info := newLedgerInfo(name, pub, path)
	kb.writeInfo(info, name)
	return info
}

func (kb dbKeybase) writeOfflineKey(pub tmcrypto.PubKey, name string) Info {
	info := newOfflineInfo(name, pub)
	kb.writeInfo(info, name)
	return info
}

func (kb dbKeybase) writeInfo(info Info, name string) {
	// write the info by key
	kb.db.SetSync(infoKey(name), writeInfo(info))
}

func infoKey(name string) []byte {
	return []byte(fmt.Sprintf("%s.info", name))
}<|MERGE_RESOLUTION|>--- conflicted
+++ resolved
@@ -224,24 +224,14 @@
 		}
 	case offlineInfo:
 		linfo := info.(offlineInfo)
-<<<<<<< HEAD
-		_, err = fmt.Fprintf(os.Stderr, "Bytes to sign:\n%s", msg)
-		if err != nil {
-			panic(err)
-=======
 		_, err := fmt.Fprintf(os.Stderr, "Bytes to sign:\n%s", msg)
 		if err != nil {
 			return nil, nil, err
->>>>>>> 5e13b2b1
 		}
 		buf := bufio.NewReader(os.Stdin)
 		_, err = fmt.Fprintf(os.Stderr, "\nEnter Amino-encoded signature:\n")
 		if err != nil {
-<<<<<<< HEAD
-			panic(err)
-=======
 			return nil, nil, err
->>>>>>> 5e13b2b1
 		}
 		// Will block until user inputs the signature
 		signed, err := buf.ReadString('\n')
