--- conflicted
+++ resolved
@@ -16,23 +16,12 @@
 
 `cosmovisor` reads its configuration from environment variables:
 
-<<<<<<< HEAD
-* `DAEMON_HOME` is the location where upgrade binaries should be kept (e.g. `$HOME/.gaiad` or `$HOME/.xrnd`).
-* `DAEMON_NAME` is the name of the binary itself (eg. `xrnd`, `gaiad`, `simd`, etc).
-* `DAEMON_POLL_INTERVAL` is the interval length in milliseconds for polling upgrade plan file. Default: 300.
-* `DAEMON_UPGRADE_INFO_FILE` is a full path to the upgrade plan file created by an app. On start, it check if the base directory exists. If the file name is wrong the update request will never be handled. Default: `<DAEMON_HOME>/data/upgrade-info.json`.
-* `DAEMON_ALLOW_DOWNLOAD_BINARIES` (*optional*) if set to `true` will enable auto-downloading of new binaries
-(for security reasons, this is intended for full nodes rather than validators).
-* `DAEMON_RESTART_AFTER_UPGRADE` (*optional*) if set to `true` it will restart the sub-process with the same
-command line arguments and flags (but new binary) after a successful upgrade. By default, `cosmovisor` dies
-afterwards and allows the supervisor to restart it if needed. Note that this will not auto-restart the child
-if there was an error.
-=======
 * `DAEMON_HOME` is the location where the `cosmovisor/` directory is kept that contains the upgrade binaries (e.g. `$HOME/.gaiad`, `$HOME/.regend`, `$HOME/.simd`, etc.).
 * `DAEMON_NAME` is the name of the binary itself (e.g. `gaiad`, `regend`, `simd`, etc.).
 * `DAEMON_ALLOW_DOWNLOAD_BINARIES` (*optional*), if set to `true`, will enable auto-downloading of new binaries (for security reasons, this is intended for full nodes rather than validators). By default, `cosmovisor` will not auto-download new binaries.
 * `DAEMON_RESTART_AFTER_UPGRADE` (*optional*), if set to `true`, will restart the subprocess with the same command line arguments and flags (but with the new binary) after a successful upgrade. By default, `cosmovisor` stops running after an upgrade and requires the system administrator to manually restart it. Note that `cosmovisor` will not auto-restart the subprocess if there was an error.
->>>>>>> b3c37328
+* `DAEMON_POLL_INTERVAL` is the interval length in milliseconds for polling upgrade plan file. Default: 300.
+* `DAEMON_UPGRADE_INFO_FILE` is a full path to the upgrade plan file created by an app. On start, it check if the base directory exists. If the file name is wrong the update request will never be handled. Default: `<DAEMON_HOME>/data/upgrade-info.json`.
 
 ## Data Folder Layout
 
