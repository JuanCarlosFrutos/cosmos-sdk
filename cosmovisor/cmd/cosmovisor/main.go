package main

import (
	"fmt"
	"os"

	"github.com/cosmos/cosmos-sdk/cosmovisor"
)

func main() {
	if err := Run(os.Args[1:]); err != nil {
		fmt.Fprintf(os.Stderr, "%+v\n", err)
		os.Exit(1)
	}
}

// Run is the main loop, but returns an error
func Run(args []string) error {
	cfg, err := cosmovisor.GetConfigFromEnv()
	if err != nil {
		return err
	}
	launcher, err := cosmovisor.NewLauncher(cfg)
	if err != nil {
		return err
	}

<<<<<<< HEAD
	doUpgrade, err := cosmovisor.LaunchProcess(cfg, args, os.Stdout, os.Stderr)

=======
	doUpgrade, err := launcher.Run(args, os.Stdout, os.Stderr)
>>>>>>> 0cb71500
	// if RestartAfterUpgrade, we launch after a successful upgrade (only condition LaunchProcess returns nil)
	for cfg.RestartAfterUpgrade && err == nil && doUpgrade {
		fmt.Println("[cosmovisor] upgrade detected, relaunching the app ", cfg.Name)
		doUpgrade, err = launcher.Run(args, os.Stdout, os.Stderr)
	}
	if doUpgrade {
		fmt.Println("[cosmovisor] upgrade detected, DAEMON_RESTART_AFTER_UPGRADE is off. Verify new upgrade and start cosmovisor again.")
	}
	return err
}<|MERGE_RESOLUTION|>--- conflicted
+++ resolved
@@ -25,12 +25,7 @@
 		return err
 	}
 
-<<<<<<< HEAD
-	doUpgrade, err := cosmovisor.LaunchProcess(cfg, args, os.Stdout, os.Stderr)
-
-=======
 	doUpgrade, err := launcher.Run(args, os.Stdout, os.Stderr)
->>>>>>> 0cb71500
 	// if RestartAfterUpgrade, we launch after a successful upgrade (only condition LaunchProcess returns nil)
 	for cfg.RestartAfterUpgrade && err == nil && doUpgrade {
 		fmt.Println("[cosmovisor] upgrade detected, relaunching the app ", cfg.Name)
