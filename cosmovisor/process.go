--- conflicted
+++ resolved
@@ -8,6 +8,7 @@
 	"os/exec"
 	"os/signal"
 	"strings"
+	"sync"
 	"syscall"
 	"time"
 
@@ -57,16 +58,11 @@
 		return false, err
 	}
 
-<<<<<<< HEAD
-	if upgradeInfo != nil {
-		if err := doBackup(cfg); err != nil {
-			return false, err
-		}
-
-		return true, DoUpgrade(cfg, upgradeInfo)
+	if err := doBackup(l.cfg); err != nil {
+		return false, err
 	}
 
-	return false, nil
+	return true, DoUpgrade(l.cfg, l.fw.currentInfo)
 }
 
 func doBackup(cfg *Config) error {
@@ -105,9 +101,16 @@
 	u.mutex.Lock()
 	defer u.mutex.Unlock()
 	return u.info, u.err
-=======
-	return true, DoUpgrade(l.cfg, l.fw.currentInfo)
->>>>>>> 0cb71500
+}
+
+// SetError will set with the first error using a mutex
+// don't set it once info is set, that means we chose to kill the process
+func (u *WaitResult) SetError(myErr error) {
+	u.mutex.Lock()
+	defer u.mutex.Unlock()
+	if u.info == nil && myErr != nil {
+		u.err = myErr
+	}
 }
 
 // WaitForUpgradeOrExit checks upgrade plan file created by the app.
