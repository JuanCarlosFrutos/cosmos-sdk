--- conflicted
+++ resolved
@@ -28,16 +28,12 @@
 	Name                  string
 	AllowDownloadBinaries bool
 	RestartAfterUpgrade   bool
-<<<<<<< HEAD
-	LogBufferSize         int
-	UnsafeSkipBackup      bool
-=======
 	UpgradeInfoFilename   string
 	PoolInterval          time.Duration
 
 	// name of the currently running upgrade (based on the upgrade info)
 	upgradeName string
->>>>>>> 0cb71500
+	UnsafeSkipBackup      bool
 }
 
 // Root returns the root directory where all info lives
