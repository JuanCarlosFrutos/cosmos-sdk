--- conflicted
+++ resolved
@@ -14,10 +14,6 @@
   "author": "",
   "license": "ISC",
   "dependencies": {
-<<<<<<< HEAD
-    "vuepress-theme-cosmos": "^1.0.178"
-=======
     "vuepress-theme-cosmos": "^1.0.179"
->>>>>>> bce5da0e
   }
 }