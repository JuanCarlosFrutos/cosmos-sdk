--- conflicted
+++ resolved
@@ -26,24 +26,8 @@
 	if !found {
 		return
 	}
+	logger := ctx.Logger()
 
-<<<<<<< HEAD
-	// Once we are at the last block this chain will commit, set the upgraded consensus state
-	// so that IBC clients can use the last NextValidatorsHash as a trusted kernel for verifying
-	// headers on the next version of the chain.
-	// Set the time to the last block time of the current chain.
-	// In order for a client to upgrade successfully, the first block of the new chain must be committed
-	// within the trusting period of the last block time on this chain.
-	if plan.IsIBCPlan() && ctx.BlockHeight() == plan.Height-1 {
-		upgradedConsState := &ibctmtypes.ConsensusState{
-			Timestamp:          ctx.BlockTime(),
-			NextValidatorsHash: ctx.BlockHeader().NextValidatorsHash,
-		}
-		k.SetUpgradedConsensusState(ctx, plan.Height, upgradedConsState)
-	}
-	logger := ctx.Logger()
-=======
->>>>>>> 81747b4a
 	// To make sure clear upgrade is executed at the same block
 	if plan.ShouldExecute(ctx) {
 		// If skip upgrade has been set for current height, we clear the upgrade plan
@@ -57,26 +41,16 @@
 		}
 
 		if !k.HasHandler(plan.Name) {
-<<<<<<< HEAD
-			upgradeMsg := BuildUpgradeNeededMsg(plan)
-			// We don't have an upgrade handler for this upgrade name, meaning this software is out of date so shutdown
-			logger.Error(upgradeMsg)
-
-			// Write the upgrade info to disk. The UpgradeStoreLoader uses this info to perform
-			// or skip store migrations.
-			err := k.DumpUpgradeInfoToDisk(ctx.BlockHeight(), plan)
-=======
 			// Write the upgrade info to disk. The UpgradeStoreLoader uses this info to perform or skip
 			// store migrations.
-			err := k.DumpUpgradeInfoToDisk(ctx.BlockHeight(), plan.Name)
->>>>>>> 81747b4a
+			err := k.DumpUpgradeInfoToDisk(ctx.BlockHeight(), plan)
 			if err != nil {
 				panic(fmt.Errorf("unable to write upgrade info to filesystem: %s", err.Error()))
 			}
 
 			upgradeMsg := BuildUpgradeNeededMsg(plan)
 			// We don't have an upgrade handler for this upgrade name, meaning this software is out of date so shutdown
-			ctx.Logger().Error(upgradeMsg)
+			logger.Error(upgradeMsg)
 
 			panic(upgradeMsg)
 		}
