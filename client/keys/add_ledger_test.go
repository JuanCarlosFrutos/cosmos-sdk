--- conflicted
+++ resolved
@@ -131,10 +131,7 @@
 	require.NoError(t, err)
 	require.Equal(t,
 		"PubKeySecp256k1{034FEF9CD7C4C63588D3B03FEB5281B9D232CBA34D6F3D71AEE59211FFBFE1FE87}",
-<<<<<<< HEAD
 		pub.String())
-=======
-		key1.GetPubKey().String())
 }
 
 func Test_runAddCmdLedgerDryRun(t *testing.T) {
@@ -198,5 +195,4 @@
 			}
 		})
 	}
->>>>>>> a3d8b584
 }