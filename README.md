--- conflicted
+++ resolved
@@ -51,21 +51,8 @@
 go get -u github.com/cosmos/cosmos-sdk/cmd/basecoin
 ```
 
-<<<<<<< HEAD
 See the [Cosmos SDK Documentation](http://cosmos-sdk.readthedocs.io/en/latest/) for complete installation details and usage documentation. To deploy a testnet, see our [repository of deployment tools](https://github.com/tendermint/tools).
-=======
-See the [install guide](/docs/guide/install.md) for more details.
 
-## Guides
-
-* Getting started with the [Basecoin basics](/docs/basecoin-basics.rst)
-* Learn to [use the plugin system](/docs/basecoin-plugins.rst)
-* More features of the [Basecoin tool](/docs/basecoin-tool.rst)
-* Learn how to use [Inter-Blockchain Communication (IBC)](/docs/ibc.rst)
-* See [more examples](https://github.com/cosmos/cosmos-academy)
-
-To deploy a testnet, see our [repository of deployment tools](https://github.com/tendermint/tools).
->>>>>>> 21205643
 
 # Inspiration
 
